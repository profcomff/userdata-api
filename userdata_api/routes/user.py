--- conflicted
+++ resolved
@@ -18,10 +18,7 @@
 @user.get("/{id}", response_model=UserInfoGet)
 async def get_user_info(
     id: int,
-<<<<<<< HEAD
     additional_data: list[str] = Query(default=[]),
-=======
->>>>>>> 953ebb62
     user: dict[str, Any] = Depends(UnionAuth(scopes=[], allow_none=False, auto_error=True)),
 ) -> UserInfoGet:
     """
@@ -73,11 +70,8 @@
     :return:
     """
     await patch(new_info, id, user)
-<<<<<<< HEAD
-    return StatusResponseModel(status='Success', message='User patch succeeded')
-=======
     return StatusResponseModel(status="Success", message="User patch succeeded", ru="Изменение успешно")
->>>>>>> 953ebb62
+
 
 
 @user.get("", response_model=UsersInfoGet, response_model_exclude_unset=True)
