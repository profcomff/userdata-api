from __future__ import annotations

from fastapi_sqlalchemy import db
from sqlalchemy import String, cast, func, not_, or_

from userdata_api.exceptions import Forbidden, ObjectNotFound
from userdata_api.models.db import Category, Info, Param, Source, ViewType
from userdata_api.schemas.user import UserInfoGet, UserInfoUpdate, UsersInfoGet


async def patch_user_info(new: UserInfoUpdate, user_id: int, user: dict[str, int | list[dict[str, str | int]]]) -> None:
    """
    Обновить информацию о пользователе в соотетствии с переданным токеном.

    Метод обновляет только информацию из источников `admin` и `user`

    Для обновления от имени админа нужен скоуп `userdata.info.admin`

    Для обновления от иимени пользователя необходима владениие ининформацией

    Обноввляет только инормацую созданную самим источником

    Для удаления информации передать None в соответствущем словаре из списка new.items

    :param new: модель запроса, в ней то на что будет изменена информация о пользователе
    :param user_id: Айди пользователя
    :param user: Сессия пользователя выполняющего запрос
    :return: get_user_info для текущего пользователя с переданными правами
    """
    scope_names = tuple(scope["name"] for scope in user["session_scopes"])
    if new.source == "admin" and "userdata.info.admin" not in scope_names:
        raise Forbidden(
            "Admin source requires 'userdata.info.admin' scope",
            "Источник 'администратор' требует право 'userdata.info.admin'",
        )
    if new.source != "admin" and new.source != "user":
        raise Forbidden(
            "HTTP protocol applying only 'admin' and 'user' source",
            "Данный источник информации не обновляется через HTTP",
        )
    if new.source == "user" and user["id"] != user_id:
        raise Forbidden("'user' source requires information own", "Требуется владение информацией")
    for item in new.items:
        param = (
            db.session.query(Param)
            .join(Category)
            .filter(
                Param.name == item.param,
                Category.name == item.category,
                not_(Param.is_deleted),
                not_(Category.is_deleted),
            )
            .one_or_none()
        )
        if not param:
            raise ObjectNotFound(Param, item.param)
        if (
            param.category.update_scope is not None
            and param.category.update_scope not in scope_names
            and not (new.source == "user" and user["id"] == user_id)
        ):
            db.session.rollback()
            raise Forbidden(
                f"Updating category {param.category.name=} requires {param.category.update_scope=} scope",
                f"Обновление категории {param.category.name=} требует {param.category.update_scope=} права",
            )
        info = (
            db.session.query(Info)
            .join(Source)
            .filter(
                Info.param_id == param.id,
                Info.owner_id == user_id,
                Source.name == new.source,
                not_(Info.is_deleted),
            )
            .one_or_none()
        )
        if not info and item.value is None:
            continue
        if not info:
            source = Source.query(session=db.session).filter(Source.name == new.source).one_or_none()
            if not source:
                raise ObjectNotFound(Source, new.source)
            Info.create(
                session=db.session,
                owner_id=user_id,
                param_id=param.id,
                source_id=source.id,
                value=item.value,
            )
            continue
        if item.value is not None:
            if not param.changeable and "userdata.info.update" not in scope_names:
                db.session.rollback()
                raise Forbidden(
                    f"Param {param.name=} change requires 'userdata.info.update' scope",
                    f"Изменение {param.name=} параметра требует 'userdata.info.update' права",
                )
            info.value = item.value
            db.session.flush()
            continue

        if item.value is None:
            info.is_deleted = True
            db.session.flush()
            continue


async def get_users_info(
<<<<<<< HEAD
    user_ids: list[int],
    category_ids: list[int] | None,
    user: dict[str, int | list[dict[str, str | int]]],
    additional_data: list[str],
=======
    user_ids: list[int], category_ids: list[int] | None, user: dict[str, int | list[dict[str, str | int]]]
>>>>>>> 953ebb62
) -> list[dict[str, str | None]]:
    """.
    Возвращает информацию о данных пользователей в указанных категориях

    :param user_ids: Список айди юзеров
    :param category_ids: Список айди необходимых категорий, если None, то мы запрашиваем информацию только обо одном пользователе user_ids[0] обо всех досутпных категориях
    :param user: Сессия выполняющего запрос данных
    :return: Список словарей содержащих id пользователя, категорию, параметр категории и значение этого параметра у пользователя
    """
    is_single_user = category_ids is None
    scope_names = [scope["name"] for scope in user["session_scopes"]]
    param_dict: dict[Param, dict[int, list[Info] | Info | None] | None] = {}
    query: list[Info] = (
        Info.query(session=db.session)
        .join(Param)
        .join(Category)
        .filter(
            Info.owner_id.in_(user_ids),
            not_(Param.is_deleted),
            not_(Category.is_deleted),
            not_(Info.is_deleted),
<<<<<<< HEAD
            or_(
                Param.visible_in_user_response,
                func.concat('Param.', cast(Param.id, String)).in_(additional_data),
            ),
=======
>>>>>>> 953ebb62
        )
    )
    if not is_single_user:
        query = query.filter(Param.category_id.in_(category_ids))
    infos = query.all()
    if not infos:
        raise ObjectNotFound(Info, user_ids)
    result = []
    for info in infos:
        if (
            info.category.read_scope
            and info.category.read_scope not in scope_names
            and (not is_single_user or info.owner_id != user["id"])
        ):
            continue
        if info.param not in param_dict:
            param_dict[info.param] = {}
        if info.owner_id not in param_dict[info.param]:
            param_dict[info.param][info.owner_id] = [] if info.param.type == ViewType.ALL else None
        if info.param.type == ViewType.ALL:
            param_dict[info.param][info.owner_id].append(info)
        elif param_dict[info.param][info.owner_id] is None or (
            (info.param.type == ViewType.LAST and info.create_ts > param_dict[info.param][info.owner_id].create_ts)
            or (
                info.param.type == ViewType.MOST_TRUSTED
                and (
                    param_dict[info.param][info.owner_id].source.trust_level < info.source.trust_level
                    or (
                        param_dict[info.param][info.owner_id].source.trust_level <= info.source.trust_level
                        and info.create_ts > param_dict[info.param][info.owner_id].create_ts
                    )
                )
            )
        ):
            """
            Сюда он зайдет либо если параметру не соответствует никакой информации,
            либо если встретил более релевантную.

            Если у параметра отображение по доверию, то более релевантная
            - строго больше индекс доверия/такой же индекс доверия,
            но информация более поздняя по времени

            Если у параметра отображение по времени то более релевантная - более позднаяя
            """
            param_dict[info.param][info.owner_id] = info
    result = []
    for param, user_dict in param_dict.items():
        for owner_id, item in user_dict.items():
            if isinstance(item, list):
                result.extend(
                    [
                        {
                            "user_id": owner_id,
                            "category": _item.category.name,
                            "param": param.name,
                            "value": _item.value,
                        }
                        for _item in item
                    ]
                )
            else:
                result.append(
                    {
                        "user_id": owner_id,
                        "category": item.category.name,
                        "param": param.name,
                        "value": item.value,
                    }
                )
    return result


async def get_users_info_batch(
<<<<<<< HEAD
    user_ids: list[int],
    category_ids: list[int],
    user: dict[str, int | list[dict[str, str | int]]],
    additional_data: list[str],
=======
    user_ids: list[int], category_ids: list[int], user: dict[str, int | list[dict[str, str | int]]]
>>>>>>> 953ebb62
) -> UsersInfoGet:
    """.
    Возвращает информацию о данных пользователей в указанных категориях

    :param user_ids: Список айди юзеров
    :param category_ids: Список айди необходимых категорий
    :param user: Сессия выполняющего запрос данных
    :return: Список словарей содержащих id пользователя, категорию, параметр категории и значение этого параметра у пользователя
    """
<<<<<<< HEAD
    return UsersInfoGet(items=await get_users_info(user_ids, category_ids, user, additional_data))


async def get_user_info(
    user_id: int, user: dict[str, int | list[dict[str, str | int]]], additional_data: list[str]
) -> UserInfoGet:
=======
    return UsersInfoGet(items=await get_users_info(user_ids, category_ids, user))


async def get_user_info(user_id: int, user: dict[str, int | list[dict[str, str | int]]]) -> UserInfoGet:
>>>>>>> 953ebb62
    """Возвращает информауию о пользователе в соотетствии с переданным токеном.

    Пользователь может прочитать любую информацию о себе

    Токен с доступом к read_scope категории может получить доступ к данным категории у любых пользователей

    :param user_id: Айди пользователя
    :param user: Сессия выполняющего запрос данных
    :return: Список словарей содержащих категорию, параметр категории и значение этого параметра у пользователя
    """
<<<<<<< HEAD
    result = await get_users_info([user_id], None, user, additional_data)
=======
    result = await get_users_info([user_id], None, user)
>>>>>>> 953ebb62
    for value in result:
        del value["user_id"]
    return UserInfoGet(items=result)<|MERGE_RESOLUTION|>--- conflicted
+++ resolved
@@ -107,14 +107,10 @@
 
 
 async def get_users_info(
-<<<<<<< HEAD
     user_ids: list[int],
     category_ids: list[int] | None,
     user: dict[str, int | list[dict[str, str | int]]],
     additional_data: list[str],
-=======
-    user_ids: list[int], category_ids: list[int] | None, user: dict[str, int | list[dict[str, str | int]]]
->>>>>>> 953ebb62
 ) -> list[dict[str, str | None]]:
     """.
     Возвращает информацию о данных пользователей в указанных категориях
@@ -136,13 +132,10 @@
             not_(Param.is_deleted),
             not_(Category.is_deleted),
             not_(Info.is_deleted),
-<<<<<<< HEAD
             or_(
                 Param.visible_in_user_response,
                 func.concat('Param.', cast(Param.id, String)).in_(additional_data),
             ),
-=======
->>>>>>> 953ebb62
         )
     )
     if not is_single_user:
@@ -216,14 +209,10 @@
 
 
 async def get_users_info_batch(
-<<<<<<< HEAD
     user_ids: list[int],
     category_ids: list[int],
     user: dict[str, int | list[dict[str, str | int]]],
     additional_data: list[str],
-=======
-    user_ids: list[int], category_ids: list[int], user: dict[str, int | list[dict[str, str | int]]]
->>>>>>> 953ebb62
 ) -> UsersInfoGet:
     """.
     Возвращает информацию о данных пользователей в указанных категориях
@@ -233,19 +222,13 @@
     :param user: Сессия выполняющего запрос данных
     :return: Список словарей содержащих id пользователя, категорию, параметр категории и значение этого параметра у пользователя
     """
-<<<<<<< HEAD
+
     return UsersInfoGet(items=await get_users_info(user_ids, category_ids, user, additional_data))
 
 
 async def get_user_info(
     user_id: int, user: dict[str, int | list[dict[str, str | int]]], additional_data: list[str]
 ) -> UserInfoGet:
-=======
-    return UsersInfoGet(items=await get_users_info(user_ids, category_ids, user))
-
-
-async def get_user_info(user_id: int, user: dict[str, int | list[dict[str, str | int]]]) -> UserInfoGet:
->>>>>>> 953ebb62
     """Возвращает информауию о пользователе в соотетствии с переданным токеном.
 
     Пользователь может прочитать любую информацию о себе
@@ -256,11 +239,8 @@
     :param user: Сессия выполняющего запрос данных
     :return: Список словарей содержащих категорию, параметр категории и значение этого параметра у пользователя
     """
-<<<<<<< HEAD
+
     result = await get_users_info([user_id], None, user, additional_data)
-=======
-    result = await get_users_info([user_id], None, user)
->>>>>>> 953ebb62
     for value in result:
         del value["user_id"]
     return UserInfoGet(items=result)