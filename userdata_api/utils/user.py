from __future__ import annotations

from re import search

from fastapi_sqlalchemy import db
from sqlalchemy import not_

from userdata_api.exceptions import Forbidden, InvalidValidation, ObjectNotFound
from userdata_api.models.db import Category, Info, Param, Source, ViewType
from userdata_api.schemas.user import UserInfoGet, UserInfoUpdate, UsersInfoGet


async def patch_user_info(new: UserInfoUpdate, user_id: int, user: dict[str, int | list[dict[str, str | int]]]) -> None:
    """
    Обновить информацию о пользователе в соотетствии с переданным токеном.

    Метод обновляет только информацию из источников `admin` и `user`

    Для обновления от имени админа нужен скоуп `userdata.info.admin`

    Для обновления от иимени пользователя необходима владениие ининформацией

    Обноввляет только инормацую созданную самим источником

    Для удаления информации передать None в соответствущем словаре из списка new.items

    :param new: модель запроса, в ней то на что будет изменена информация о пользователе
    :param user_id: Айди пользователя
    :param user: Сессия пользователя выполняющего запрос
    :return: get_user_info для текущего пользователя с переданными правами
    """
    scope_names = tuple(scope["name"] for scope in user["session_scopes"])
    if new.source == "admin" and "userdata.info.admin" not in scope_names:
        raise Forbidden(
            "Admin source requires 'userdata.info.admin' scope",
            "Источник 'администратор' требует право 'userdata.info.admin'",
        )
    if new.source != "admin" and new.source != "user":
        raise Forbidden(
            "HTTP protocol applying only 'admin' and 'user' source",
            "Данный источник информации не обновляется через HTTP",
        )
    if new.source == "user" and user["id"] != user_id:
        raise Forbidden("'user' source requires information own", "Требуется владение информацией")
    for item in new.items:
        param = (
            db.session.query(Param)
            .join(Category)
            .filter(
                Param.name == item.param,
                Category.name == item.category,
                not_(Param.is_deleted),
                not_(Category.is_deleted),
            )
            .one_or_none()
        )
        if not param:
            raise ObjectNotFound(Param, item.param)
        if (
            param.category.update_scope is not None
            and param.category.update_scope not in scope_names
            and not (new.source == "user" and user["id"] == user_id)
        ):
            db.session.rollback()
            raise Forbidden(
                f"Updating category {param.category.name=} requires {param.category.update_scope=} scope",
                f"Обновление категории {param.category.name=} требует {param.category.update_scope=} права",
            )
        info = (
            db.session.query(Info)
            .join(Source)
            .filter(
                Info.param_id == param.id,
                Info.owner_id == user_id,
                Source.name == new.source,
                not_(Info.is_deleted),
            )
            .one_or_none()
        )
        if not info and item.value is None:
            continue
        if not info:
            source = Source.query(session=db.session).filter(Source.name == new.source).one_or_none()
            if not source:
                raise ObjectNotFound(Source, new.source)
            if param.validation is not None and search(param.validation, item.value) is None:
                raise InvalidValidation(Info, "value")
            Info.create(
                session=db.session,
                owner_id=user_id,
                param_id=param.id,
                source_id=source.id,
                value=item.value,
            )
            continue
<<<<<<< HEAD
=======
        if item.value is not None:
            if not param.changeable and "userdata.info.update" not in scope_names:
                db.session.rollback()
                raise Forbidden(
                    f"Param {param.name=} change requires 'userdata.info.update' scope",
                    f"Изменение {param.name=} параметра требует 'userdata.info.update' права",
                )
            info.value = item.value
            db.session.flush()
            continue

>>>>>>> 953ebb62
        if item.value is None:
            info.is_deleted = True
            db.session.flush()
            continue
        if not param.changeable and "userdata.info.update" not in scope_names:
            db.session.rollback()
            raise Forbidden(
                f"Param {param.name=} change requires 'userdata.info.update' scope",
                f"Изменение {param.name=} параметра требует 'userdata.info.update' права",
            )
        if param.validation is not None and search(param.validation, item.value) is None:
            raise InvalidValidation(Info, "value")
        info.value = item.value
        db.session.flush()


async def get_users_info(
    user_ids: list[int], category_ids: list[int] | None, user: dict[str, int | list[dict[str, str | int]]]
) -> list[dict[str, str | None]]:
    """.
    Возвращает информацию о данных пользователей в указанных категориях

    :param user_ids: Список айди юзеров
    :param category_ids: Список айди необходимых категорий, если None, то мы запрашиваем информацию только обо одном пользователе user_ids[0] обо всех досутпных категориях
    :param user: Сессия выполняющего запрос данных
    :return: Список словарей содержащих id пользователя, категорию, параметр категории и значение этого параметра у пользователя
    """
    is_single_user = category_ids is None
    scope_names = [scope["name"] for scope in user["session_scopes"]]
    param_dict: dict[Param, dict[int, list[Info] | Info | None] | None] = {}
    query: list[Info] = (
        Info.query(session=db.session)
        .join(Param)
        .join(Category)
        .filter(
            Info.owner_id.in_(user_ids),
            not_(Param.is_deleted),
            not_(Category.is_deleted),
            not_(Info.is_deleted),
        )
    )
    if not is_single_user:
        query = query.filter(Param.category_id.in_(category_ids))
    infos = query.all()
    if not infos:
        raise ObjectNotFound(Info, user_ids)
    result = []
    for info in infos:
        if (
            info.category.read_scope
            and info.category.read_scope not in scope_names
            and (not is_single_user or info.owner_id != user["id"])
        ):
            continue
        if info.param not in param_dict:
            param_dict[info.param] = {}
        if info.owner_id not in param_dict[info.param]:
            param_dict[info.param][info.owner_id] = [] if info.param.type == ViewType.ALL else None
        if info.param.type == ViewType.ALL:
            param_dict[info.param][info.owner_id].append(info)
        elif param_dict[info.param][info.owner_id] is None or (
            (info.param.type == ViewType.LAST and info.create_ts > param_dict[info.param][info.owner_id].create_ts)
            or (
                info.param.type == ViewType.MOST_TRUSTED
                and (
                    param_dict[info.param][info.owner_id].source.trust_level < info.source.trust_level
                    or (
                        param_dict[info.param][info.owner_id].source.trust_level <= info.source.trust_level
                        and info.create_ts > param_dict[info.param][info.owner_id].create_ts
                    )
                )
            )
        ):
            """
            Сюда он зайдет либо если параметру не соответствует никакой информации,
            либо если встретил более релевантную.

            Если у параметра отображение по доверию, то более релевантная
            - строго больше индекс доверия/такой же индекс доверия,
            но информация более поздняя по времени

            Если у параметра отображение по времени то более релевантная - более позднаяя
            """
            param_dict[info.param][info.owner_id] = info
    result = []
    for param, user_dict in param_dict.items():
        for owner_id, item in user_dict.items():
            if isinstance(item, list):
                result.extend(
                    [
                        {
                            "user_id": owner_id,
                            "category": _item.category.name,
                            "param": param.name,
                            "value": _item.value,
                        }
                        for _item in item
                    ]
                )
            else:
                result.append(
                    {
                        "user_id": owner_id,
                        "category": item.category.name,
                        "param": param.name,
                        "value": item.value,
                    }
                )
    return result


async def get_users_info_batch(
    user_ids: list[int], category_ids: list[int], user: dict[str, int | list[dict[str, str | int]]]
) -> UsersInfoGet:
    """.
    Возвращает информацию о данных пользователей в указанных категориях

    :param user_ids: Список айди юзеров
    :param category_ids: Список айди необходимых категорий
    :param user: Сессия выполняющего запрос данных
    :return: Список словарей содержащих id пользователя, категорию, параметр категории и значение этого параметра у пользователя
    """
    return UsersInfoGet(items=await get_users_info(user_ids, category_ids, user))


async def get_user_info(user_id: int, user: dict[str, int | list[dict[str, str | int]]]) -> UserInfoGet:
    """Возвращает информауию о пользователе в соотетствии с переданным токеном.

    Пользователь может прочитать любую информацию о себе

    Токен с доступом к read_scope категории может получить доступ к данным категории у любых пользователей

    :param user_id: Айди пользователя
    :param user: Сессия выполняющего запрос данных
    :return: Список словарей содержащих категорию, параметр категории и значение этого параметра у пользователя
    """
    result = await get_users_info([user_id], None, user)
    for value in result:
        del value["user_id"]
    return UserInfoGet(items=result)<|MERGE_RESOLUTION|>--- conflicted
+++ resolved
@@ -93,20 +93,6 @@
                 value=item.value,
             )
             continue
-<<<<<<< HEAD
-=======
-        if item.value is not None:
-            if not param.changeable and "userdata.info.update" not in scope_names:
-                db.session.rollback()
-                raise Forbidden(
-                    f"Param {param.name=} change requires 'userdata.info.update' scope",
-                    f"Изменение {param.name=} параметра требует 'userdata.info.update' права",
-                )
-            info.value = item.value
-            db.session.flush()
-            continue
-
->>>>>>> 953ebb62
         if item.value is None:
             info.is_deleted = True
             db.session.flush()
